--- conflicted
+++ resolved
@@ -14,11 +14,8 @@
 const BALL_MEDIUM_VELOCITY: f32 = 1.0;
 const BALL_FAST_VELOCITY: f32 = 1.25;
 
-<<<<<<< HEAD
+
 const BALL_NUDGE_RATE: f32 = 1.2;
-=======
-const BALL_NUDGE_RATE: f32 = 1.7;
->>>>>>> 23aad0d2
 
 #[derive(Debug, Clone, Copy)]
 pub enum BallVelocity {
@@ -86,18 +83,10 @@
         self.pos.x += self.velocity.x * delta_time;
         self.pos.y += self.velocity.y * delta_time;
 
-<<<<<<< HEAD
         // Based on input
         self.pos.x += input_axes.x * BALL_NUDGE_RATE * delta_time;
         // Corrects for the fact that positive y here is down
         self.pos.y -= input_axes.y * BALL_NUDGE_RATE * delta_time;
-=======
-        let hyp = f32::sqrt(self.velocity.x.powi(2) + self.velocity.y.powi(2));
-
-        self.pos.x += input_axes.x * BALL_NUDGE_RATE * hyp * delta_time;
-        // Corrects for the fact that positive y here is down
-        self.pos.y -= input_axes.y * BALL_NUDGE_RATE * hyp * delta_time;
->>>>>>> 23aad0d2
 
         // This is for bounds checking on the ball
         // The addition or substraction inside the logic is so the circle does not use the center as
