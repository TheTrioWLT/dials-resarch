fn main() {
<<<<<<< HEAD
    dials_research::run();
=======
    dials_research::audio::play().unwrap();
>>>>>>> 545fb674
}<|MERGE_RESOLUTION|>--- conflicted
+++ resolved
@@ -1,7 +1,4 @@
 fn main() {
-<<<<<<< HEAD
     dials_research::run();
-=======
     dials_research::audio::play().unwrap();
->>>>>>> 545fb674
 }