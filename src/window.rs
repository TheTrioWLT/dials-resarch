--- conflicted
+++ resolved
@@ -48,9 +48,8 @@
         dials.push(dial);
     }
 
-<<<<<<< HEAD
     let mut last_frame = Instant::now();
-=======
+  
     let mut frame = Frame::new();
 
     // These are being used sort of like input axes, but these are Pos2(positive, negative) in that
@@ -59,7 +58,6 @@
     // combined.
     let mut input_y = egui::Pos2::new(0.0, 0.0);
     let mut input_x = egui::Pos2::new(0.0, 0.0);
->>>>>>> 3c28339a
 
     event_loop.run(move |event, _, control_flow| {
         // This is the corrected version of the input_y and input_x
