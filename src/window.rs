<<<<<<< HEAD
use egui::{epaint::CircleShape, Color32, Pos2, Stroke};
use glium::glutin;

use crate::frame::Frame;
use crate::projectile::Projectile;
=======
use glium::glutin;

use crate::dial::{
    Dial, DialDrawData, DIALS_MAX_WIDTH_PERCENT, DIAL_HEIGHT_PERCENT, DIAL_Y_OFFSET_PERCENT,
};
>>>>>>> bcba06be

//Uses the glium and glutin to make window.
fn create_display(event_loop: &glutin::event_loop::EventLoop<()>) -> glium::Display {
    let window_builder = glutin::window::WindowBuilder::new()
        .with_resizable(true)
        .with_inner_size(glutin::dpi::LogicalSize {
            width: 800.0,
            height: 600.0,
        })
        .with_title("Dials Research Program");

    let context_builder = glutin::ContextBuilder::new()
        .with_depth_buffer(0)
        .with_srgb(true)
        .with_stencil_buffer(0)
        .with_vsync(true);

    glium::Display::new(window_builder, context_builder, event_loop).unwrap()
}

//Draws the gui, window, images, labels etc...
pub fn draw_gui() {
    let event_loop = glutin::event_loop::EventLoop::with_user_event();
    let display = create_display(&event_loop);

    //Initiates the display area
    let mut egui_glium = egui_glium::EguiGlium::new(&display);

    let num_dials = 5;
    let mut dials = Vec::new();

    for i in 0..num_dials {
        dials.push(Dial::new(i + 1));
    }

    let mut projectile = Projectile::default(); // Need to find better way to initialize this.

    event_loop.run(move |event, _, control_flow| {
        let mut redraw = || {
            let quit = false;

            let needs_repaint = egui_glium.run(&display, |egui_ctx| {
<<<<<<< HEAD
                //Making a window inside the window, it cannot go away from the parent window
                //
                //Gotta figure out why the circle i make in this window, stays in the main window
                //:)
                //egui::Window::new("Window").show(egui_ctx, |ui| {
                //    let rect = egui::Rect {
                //        min: egui::Pos2 { x: 30.0, y: 30.0 },
                //        max: egui::Pos2 { x: 80.0, y: 80.0 },
                //    };
                //    let pos_circle = egui::Pos2::new(80.0, 40.0);
                //    let circle = egui::epaint::CircleShape::filled(
                //        pos_circle,
                //        20.0,
                //        egui::Color32::DARK_RED,
                //    );

                //    ui.painter().add(egui::Shape::Circle(circle));
                //});

                //Main area

=======
                // Main area
>>>>>>> bcba06be
                egui::CentralPanel::default().show(egui_ctx, |ui| {
                    let painter = ui.painter();
                    let mut new_frame = Frame::new(egui_ctx);

                    new_frame.draw_frame(painter);
                    projectile.draw(painter, &new_frame.window_rect);

                    //let frame = tracking_frame(egui_ctx, ui, &mut projectile, &mut started);
                    //crosshair(&frame, ui);

                    let window_rect = egui_ctx.available_rect();
                    let window_height = window_rect.height();
                    let window_width = window_rect.width();

                    let window_left_bottom = window_rect.left_bottom();

                    let dial_y_offset = DIAL_Y_OFFSET_PERCENT * window_height;
                    let dial_max_radius =
                        (window_width * DIALS_MAX_WIDTH_PERCENT) / (num_dials as f32 * 2.0);

                    let dial_width_percent = 1.0 / (num_dials as f32 + 1.0);

                    let mut dial_radius = DIAL_HEIGHT_PERCENT * window_height / 2.0;

                    if dial_radius > dial_max_radius {
                        dial_radius = dial_max_radius;
                    }

                    let dial_draw_data = DialDrawData {
                        y_offset: dial_y_offset,
                        radius: dial_radius,
                        dial_width_percent,
                        window_width,
                        window_left_bottom,
                    };

                    for dial in dials.iter_mut() {
                        dial.draw(painter, &dial_draw_data);

                        dial.increment_value(10);
                    }
                });
            });

            *control_flow = if quit {
                glutin::event_loop::ControlFlow::Exit
            } else if needs_repaint {
                display.gl_window().window().request_redraw();
                glutin::event_loop::ControlFlow::Poll
            } else {
                glutin::event_loop::ControlFlow::Wait
            };

            {
                use glium::Surface as _;
                let mut target = display.draw();

                let color = egui::Rgba::from_rgb(0.1, 0.3, 0.2);
                target.clear_color(color[0], color[1], color[2], color[3]);

                // draw things behind egui here

                egui_glium.paint(&display, &mut target);

                // draw things on top of egui here

                target.finish().unwrap();
            }
        };

        match event {
            // Platform-dependent event handlers to workaround a winit bug
            // See: https://github.com/rust-windowing/winit/issues/987
            // See: https://github.com/rust-windowing/winit/issues/1619
            glutin::event::Event::RedrawEventsCleared if cfg!(windows) => redraw(),
            glutin::event::Event::RedrawRequested(_) if !cfg!(windows) => redraw(),

            glutin::event::Event::WindowEvent { event, .. } => {
                use glutin::event::WindowEvent;
                if matches!(event, WindowEvent::CloseRequested | WindowEvent::Destroyed) {
                    *control_flow = glutin::event_loop::ControlFlow::Exit;
                }

                egui_glium.on_event(&event);

                display.gl_window().window().request_redraw(); // TODO: ask egui if the events warrants a repaint instead
            }
            _ => {}
        }
<<<<<<< HEAD
=======

        // Not efficient :)
>>>>>>> bcba06be
        display.gl_window().window().request_redraw();
    });
}<|MERGE_RESOLUTION|>--- conflicted
+++ resolved
@@ -1,16 +1,15 @@
-<<<<<<< HEAD
+
 use egui::{epaint::CircleShape, Color32, Pos2, Stroke};
 use glium::glutin;
 
 use crate::frame::Frame;
 use crate::projectile::Projectile;
-=======
 use glium::glutin;
 
 use crate::dial::{
     Dial, DialDrawData, DIALS_MAX_WIDTH_PERCENT, DIAL_HEIGHT_PERCENT, DIAL_Y_OFFSET_PERCENT,
 };
->>>>>>> bcba06be
+
 
 //Uses the glium and glutin to make window.
 fn create_display(event_loop: &glutin::event_loop::EventLoop<()>) -> glium::Display {
@@ -53,31 +52,6 @@
             let quit = false;
 
             let needs_repaint = egui_glium.run(&display, |egui_ctx| {
-<<<<<<< HEAD
-                //Making a window inside the window, it cannot go away from the parent window
-                //
-                //Gotta figure out why the circle i make in this window, stays in the main window
-                //:)
-                //egui::Window::new("Window").show(egui_ctx, |ui| {
-                //    let rect = egui::Rect {
-                //        min: egui::Pos2 { x: 30.0, y: 30.0 },
-                //        max: egui::Pos2 { x: 80.0, y: 80.0 },
-                //    };
-                //    let pos_circle = egui::Pos2::new(80.0, 40.0);
-                //    let circle = egui::epaint::CircleShape::filled(
-                //        pos_circle,
-                //        20.0,
-                //        egui::Color32::DARK_RED,
-                //    );
-
-                //    ui.painter().add(egui::Shape::Circle(circle));
-                //});
-
-                //Main area
-
-=======
-                // Main area
->>>>>>> bcba06be
                 egui::CentralPanel::default().show(egui_ctx, |ui| {
                     let painter = ui.painter();
                     let mut new_frame = Frame::new(egui_ctx);
@@ -167,11 +141,8 @@
             }
             _ => {}
         }
-<<<<<<< HEAD
-=======
 
         // Not efficient :)
->>>>>>> bcba06be
         display.gl_window().window().request_redraw();
     });
 }