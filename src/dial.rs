use serde::{Deserialize, Serialize};
<<<<<<< HEAD
use std::{collections::VecDeque, thread, time::Instant};
=======
use std::{sync::Arc, time::Instant};

use crate::config::Alarm;
>>>>>>> 77663776

pub const DIAL_MAX_VALUE: f32 = 10000.0;

#[derive(Serialize, Deserialize, Debug, Copy, Clone)]
pub struct DialRange {
    pub start: f32,
    pub end: f32,
}

impl DialRange {
    pub fn new(start: f32, end: f32) -> Self {
        Self { start, end }
    }

    pub fn contains(&self, value: f32) -> bool {
        value <= self.end && value >= self.start
    }

    /// Returns a random value that is near the provided value within half of the maximum range
    pub fn random_near(&self, value: f32) -> f32 {
        // If we should increase or decrease
        let decrease: bool = rand::random();

        let random_magnitude = (self.end - self.start) * rand::random::<f32>();
        let mut tamed_magnitude = random_magnitude / 2.0;

        if decrease {
            tamed_magnitude *= -1.0;
        }

        if !self.contains(value + tamed_magnitude) {
            value - tamed_magnitude
        } else {
            value + tamed_magnitude
        }
    }

    pub fn random_in(&self) -> f32 {
        self.start + (self.end - self.start) * rand::random::<f32>()
    }

    /// Returns a value that is slightly outside of the range, useful for when we have to drift out
    /// but not too quickly. It takes into account the current value so that it can drift to the
    /// closer side
    pub fn slightly_out(&self, value: f32) -> f32 {
        let halfway = (self.end - self.start) / 2.0 + self.start;
        let amount = rand::random::<f32>() * 400.0;

        if value <= halfway {
            // Here we will choose a value that is less than our range
            self.start - amount
        } else {
            // Here we will choose a value that is greater than our range
            self.end + amount
        }
    }
}

#[derive(Debug, Copy, Clone)]
pub struct DialReaction {
    pub dial_id: usize,
    pub millis: u32,
    pub correct_key: bool,
    pub key: char,
}

#[derive(Debug, Copy, Clone)]
pub struct DialAlarm {
    pub dial_id: usize,
    pub time: Instant,
    pub correct_key: char,
}

impl DialAlarm {
    pub fn new(dial_id: usize, time: Instant, correct_key: char) -> Self {
        Self {
            dial_id,
            time,
            correct_key,
        }
    }
}

impl DialReaction {
    pub fn new(dial_id: usize, millis: u32, correct_key: bool, key: char) -> Self {
        Self {
            dial_id,
            millis,
            correct_key,
            key,
        }
    }
}

#[derive(Debug, Clone)]
pub struct Dial {
    value: f32,
    dial_id: usize,
    in_range: DialRange,
    key: char,
    alarm_path: String,
    alarm_fired: bool,
<<<<<<< HEAD
    random_path: VecDeque<PathSegment>,
    segment_time: f32,
    time_to_drift: f32,
    travel_direction: f32,
}

impl Dial {
    pub fn new(dial_id: usize, in_range: DialRange, key: char, time_to_drift: f32) -> Self {
        let random_path = generate_random_dial_path(&in_range, time_to_drift);

        Self {
            value: in_range.random_in(),
=======
    audio: Arc<crate::audio::AudioManager>,
}

impl Dial {
    pub fn new(
        dial_id: usize,
        rate: f32,
        in_range: DialRange,
        alarm: &Alarm,
        audio: Arc<crate::audio::AudioManager>,
    ) -> Self {
        let mut dial = Self {
            value: 0.0,
>>>>>>> 77663776
            dial_id,
            in_range,
            key: alarm.clear_key,
            alarm_path: alarm.audio_path.clone(),
            alarm_fired: false,
<<<<<<< HEAD
            random_path,
            segment_time: 0.0,
            time_to_drift,
            travel_direction: 1.0,
        }
=======
            audio,
        };

        // Immediately "reset"
        dial.reset();

        dial
>>>>>>> 77663776
    }

    pub fn reset(&mut self) {
        self.random_path = generate_random_dial_path(&self.in_range, self.time_to_drift);
        self.value = self.in_range().random_in();
        self.alarm_fired = false;
    }

    /// Updates the dial using the amount of time that has passed since the last update
    /// A DialReaction data structure is returned if this dial has gone out of range.
    pub fn update(&mut self, delta_time: f32) -> Option<DialAlarm> {
        // Update the current time within the segment
        self.segment_time += delta_time;

        // If we haven't run out of path segments yet
        if let Some(current) = self.random_path.front() {
            // If we are still in our current path segment
            if current.in_segment(self.segment_time) {
                // Calculate our current position in the path at the current time
                self.value = current.value_at_time(self.segment_time);
            } else {
                // Move onto the next path segment
                self.travel_direction = current.travel_direction();
                self.random_path.pop_front();
                self.segment_time = 0.0;
            }
        } else {
            // Keep drifting
            self.value += self.travel_direction * 20.0 * delta_time;
        }

        if !self.alarm_fired && !self.in_range.contains(self.value) {
            self.on_out_of_range();

            let dial_alarm = DialAlarm::new(self.dial_id, Instant::now(), self.key);

            Some(dial_alarm)
        } else {
            None
        }
    }

    pub fn value(&self) -> f32 {
        self.value
    }

    pub fn in_range(&self) -> DialRange {
        self.in_range
    }

    fn on_out_of_range(&mut self) {
        // we preleaded each audio file so this shouldn't fail, and if it does we don't care
        //log::info!("out of rannge");
        //let _ = self.audio.play(&self.alarm_path);
        self.alarm_fired = true;
    }
}

<<<<<<< HEAD
#[derive(Debug, Clone, Copy)]
struct PathSegment {
    start: f32,
    end: f32,
    duration: f32,
}

impl PathSegment {
    /// Returns the value at the time in the path segment.
    fn value_at_time(&self, time: f32) -> f32 {
        const X_OFFSET: f32 = -5.0;

        let scale_factor = self.end - self.start;
        let x_value = (10.0 / self.duration) * time;

        sigmoid(x_value + X_OFFSET) * scale_factor + self.start
    }

    /// Returns true if the time is within the path segment duration, false if not
    fn in_segment(&self, time: f32) -> bool {
        time <= self.duration
    }

    /// Returns 1.0 if the segment has the value increasing, and -1.0 if it is decreasing
    fn travel_direction(&self) -> f32 {
        if self.start < self.end {
            1.0
        } else {
            -1.0
        }
=======
    pub fn cheese_play(&self) {
        let _ = self.audio.play(&self.alarm_path);
    }

    fn increment_value(&mut self, increment: f32) {
        self.value = (self.value + increment) % DIAL_MAX_VALUE;
>>>>>>> 77663776
    }
}

/// Generates a new random dial path for the dial to perform within the time_to_drift, and within
/// the given range.
fn generate_random_dial_path(range: &DialRange, time_to_drift: f32) -> VecDeque<PathSegment> {
    const MAX_PATH_SEGMENTS: usize = 8;
    const MIN_PATH_SEGMENTS: usize = 4;

    let num: f32 = rand::random();
    let num_segments = ((MAX_PATH_SEGMENTS as f32 * num) as usize).max(MIN_PATH_SEGMENTS);

    let mut segments = VecDeque::with_capacity(num_segments);
    let mut last_value = range.random_in();

    let duration = time_to_drift / num_segments as f32;

    for _ in 0..(num_segments - 1) {
        let next_value = range.random_near(last_value);

        let segment = PathSegment {
            start: last_value,
            end: next_value,
            duration,
        };

        segments.push_back(segment);

        last_value = next_value;
    }

    let end_value = range.slightly_out(last_value);

    let last_segment = PathSegment {
        start: last_value,
        end: end_value,
        duration,
    };

    segments.push_back(last_segment);

    segments
}

fn sigmoid(a: f32) -> f32 {
    1.0 / (1.0 + (-a).exp())
}<|MERGE_RESOLUTION|>--- conflicted
+++ resolved
@@ -1,11 +1,6 @@
+use crate::config::Alarm;
 use serde::{Deserialize, Serialize};
-<<<<<<< HEAD
-use std::{collections::VecDeque, thread, time::Instant};
-=======
-use std::{sync::Arc, time::Instant};
-
-use crate::config::Alarm;
->>>>>>> 77663776
+use std::{collections::VecDeque, sync::Arc, time::Instant};
 
 pub const DIAL_MAX_VALUE: f32 = 10000.0;
 
@@ -108,7 +103,7 @@
     key: char,
     alarm_path: String,
     alarm_fired: bool,
-<<<<<<< HEAD
+    audio: Arc<crate::audio::AudioManager>,
     random_path: VecDeque<PathSegment>,
     segment_time: f32,
     time_to_drift: f32,
@@ -116,46 +111,28 @@
 }
 
 impl Dial {
-    pub fn new(dial_id: usize, in_range: DialRange, key: char, time_to_drift: f32) -> Self {
-        let random_path = generate_random_dial_path(&in_range, time_to_drift);
-
-        Self {
-            value: in_range.random_in(),
-=======
-    audio: Arc<crate::audio::AudioManager>,
-}
-
-impl Dial {
     pub fn new(
         dial_id: usize,
-        rate: f32,
         in_range: DialRange,
         alarm: &Alarm,
         audio: Arc<crate::audio::AudioManager>,
+        time_to_drift: f32,
     ) -> Self {
-        let mut dial = Self {
-            value: 0.0,
->>>>>>> 77663776
+        let random_path = generate_random_dial_path(&in_range, time_to_drift);
+
+        Self {
+            value: in_range.random_in(),
             dial_id,
             in_range,
             key: alarm.clear_key,
             alarm_path: alarm.audio_path.clone(),
             alarm_fired: false,
-<<<<<<< HEAD
             random_path,
             segment_time: 0.0,
             time_to_drift,
             travel_direction: 1.0,
-        }
-=======
             audio,
-        };
-
-        // Immediately "reset"
-        dial.reset();
-
-        dial
->>>>>>> 77663776
+        }
     }
 
     pub fn reset(&mut self) {
@@ -208,13 +185,16 @@
 
     fn on_out_of_range(&mut self) {
         // we preleaded each audio file so this shouldn't fail, and if it does we don't care
-        //log::info!("out of rannge");
-        //let _ = self.audio.play(&self.alarm_path);
+        log::info!("out of range");
+        let _ = self.audio.play(&self.alarm_path);
         self.alarm_fired = true;
     }
-}
-
-<<<<<<< HEAD
+
+    pub fn cheese_play(&self) {
+        let _ = self.audio.play(&self.alarm_path);
+    }
+}
+
 #[derive(Debug, Clone, Copy)]
 struct PathSegment {
     start: f32,
@@ -245,14 +225,6 @@
         } else {
             -1.0
         }
-=======
-    pub fn cheese_play(&self) {
-        let _ = self.audio.play(&self.alarm_path);
-    }
-
-    fn increment_value(&mut self, increment: f32) {
-        self.value = (self.value + increment) % DIAL_MAX_VALUE;
->>>>>>> 77663776
     }
 }
 
