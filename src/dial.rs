use std::thread;

use egui::{epaint::CircleShape, Color32, Pos2, Stroke};

pub const DIAL_Y_OFFSET_PERCENT: f32 = 0.03;
pub const DIAL_HEIGHT_PERCENT: f32 = 0.3;
pub const DIALS_MAX_WIDTH_PERCENT: f32 = 0.6;

const NUM_DIAL_TICKS: u32 = 10;
const DIAL_TICK_RADIUS: f32 = 2.0;
const NUM_DIAL_BAR_MAX_VERTICES: u32 = 100;
const DIAL_BAR_WIDTH: f32 = 4.0;
const DIAL_NEEDLE_INSET: f32 = DIAL_BAR_WIDTH + 1.0;
const DIAL_ANGLE_OFFSET: f32 = -std::f32::consts::FRAC_PI_2;

const DIAL_TICK_COLOR: Color32 = Color32::WHITE;
const DIAL_BAR_COLOR: Color32 = Color32::YELLOW;
const DIAL_NEEDLE_COLOR: Color32 = Color32::YELLOW;

const DIAL_MAX_VALUE: u32 = 10000;
// const DIAL_BAR_TICK_VALUE: u32 = 1000;
const DIAL_NEEDLE_TICK_VALUE: u32 = 100;

const DIAL_NEEDLE_MAX: u32 = DIAL_NEEDLE_TICK_VALUE * NUM_DIAL_TICKS;

pub struct DialDrawData {
    pub y_offset: f32,
    pub radius: f32,
    pub dial_width_percent: f32,
    pub window_width: f32,
    pub window_left_bottom: Pos2,
    pub delta_time: f32,
}

pub struct Dial {
    value: f32,
    dial_num: u32,
    rate: f32,
}

impl Dial {
    pub fn new(dial_num: u32, rate: f32) -> Self {
        Self {
            value: 0.0,
            dial_num,
            rate,
        }
    }

    pub fn draw(&mut self, painter: &egui::Painter, draw_data: &DialDrawData) {
        let dial_pos_x =
            self.dial_num as f32 * draw_data.dial_width_percent * draw_data.window_width;
        let dial_center = draw_data.window_left_bottom
            + Pos2::new(dial_pos_x, -draw_data.radius - draw_data.y_offset).to_vec2();

        // Draw the ticks
        let tick_dist = std::f32::consts::TAU / NUM_DIAL_TICKS as f32;
        for i in 0..NUM_DIAL_TICKS {
            let angle = (i as f32 * tick_dist) + DIAL_ANGLE_OFFSET;
            let x = draw_data.radius * f32::cos(angle);
            let y = draw_data.radius * f32::sin(angle);
            let position = Pos2::new(x + dial_center.x, y + dial_center.y);

            painter.add(egui::Shape::Circle(CircleShape::filled(
                position,
                DIAL_TICK_RADIUS,
                DIAL_TICK_COLOR,
            )));
        }

        // Draw the "bar"
        let bar_angle_percent = self.value as f32 / DIAL_MAX_VALUE as f32;
        let num_dial_bar_vertices = (bar_angle_percent * NUM_DIAL_BAR_MAX_VERTICES as f32) as u32;
        let bar_dist = (bar_angle_percent * std::f32::consts::TAU) / num_dial_bar_vertices as f32;
        // Change this initial position when DIAL_ANGLE_OFFSET changes
        let mut last_vertex_pos = Pos2::new(dial_center.x, dial_center.y - draw_data.radius);

        for i in 1..num_dial_bar_vertices + 1 {
            let angle = (i as f32 * bar_dist) + DIAL_ANGLE_OFFSET;
            let x = draw_data.radius * f32::cos(angle);
            let y = draw_data.radius * f32::sin(angle);
            let position = Pos2::new(x + dial_center.x, y + dial_center.y);

            painter.add(egui::Shape::LineSegment {
                points: [last_vertex_pos, position],
                stroke: Stroke::new(DIAL_BAR_WIDTH, DIAL_BAR_COLOR),
            });

            last_vertex_pos = position;
        }

        // Draw the needle
        let needle_angle_radians = (((self.value % (DIAL_NEEDLE_MAX as f32)) as f32
            / DIAL_NEEDLE_MAX as f32)
            * std::f32::consts::TAU)
            + DIAL_ANGLE_OFFSET;
        let needle_inset_radius = draw_data.radius - DIAL_NEEDLE_INSET;
        let end_position = Pos2::new(
            dial_center.x + needle_inset_radius * f32::cos(needle_angle_radians),
            dial_center.y + needle_inset_radius * f32::sin(needle_angle_radians),
        );

        painter.add(egui::Shape::LineSegment {
            points: [dial_center, end_position],
            stroke: Stroke::new(2.0, DIAL_NEEDLE_COLOR),
        });

        // Increment the value using the rate and the delta time
        self.increment_value(draw_data.delta_time * self.rate);
    }

    fn on_out_of_range(&self) {
        thread::spawn(|| crate::audio::play().unwrap());
    }

<<<<<<< HEAD
    pub fn set_value(&mut self, value: f32) {
        self.value = value % DIAL_MAX_VALUE as f32;
    }

    pub fn increment_value(&mut self, increment: f32) {
        if (self.value + increment) / DIAL_MAX_VALUE as f32 >= 1.0 {
            self.on_out_of_range();
        }

        self.value = (self.value + increment) % DIAL_MAX_VALUE as f32;
=======
    pub fn increment_value(&mut self, increment: u32) {
        self.value = (self.value + increment) % DIAL_MAX_VALUE;
>>>>>>> 3c28339a
    }
}<|MERGE_RESOLUTION|>--- conflicted
+++ resolved
@@ -113,20 +113,7 @@
         thread::spawn(|| crate::audio::play().unwrap());
     }
 
-<<<<<<< HEAD
-    pub fn set_value(&mut self, value: f32) {
-        self.value = value % DIAL_MAX_VALUE as f32;
-    }
-
-    pub fn increment_value(&mut self, increment: f32) {
-        if (self.value + increment) / DIAL_MAX_VALUE as f32 >= 1.0 {
-            self.on_out_of_range();
-        }
-
-        self.value = (self.value + increment) % DIAL_MAX_VALUE as f32;
-=======
     pub fn increment_value(&mut self, increment: u32) {
         self.value = (self.value + increment) % DIAL_MAX_VALUE;
->>>>>>> 3c28339a
     }
 }