--- conflicted
+++ resolved
@@ -1,11 +1,7 @@
-<<<<<<< HEAD
 #![cfg_attr(not(debug_assertions), windows_subsystem = "windows")] // hide console window on Windows in release
 mod dial;
 mod window;
 
-pub fn run() {
-    window::draw_gui();
-=======
 pub mod audio;
 pub mod config;
 
@@ -88,5 +84,8 @@
             "Unknown ball action `{s}`"
         ))),
     }
->>>>>>> 545fb674
+}
+
+pub fn run() {
+    window::draw_gui();
 }