--- conflicted
+++ resolved
@@ -79,13 +79,9 @@
             Dial::new(
                 id,
                 DialRange::new(dial.start, dial.end),
-<<<<<<< HEAD
-                alarm.clear_key,
-                dial.alarm_time,
-=======
                 alarm,
                 Arc::clone(&audio),
->>>>>>> 77663776
+                dial.alarm_time,
             )
         })
         .collect();
