--- conflicted
+++ resolved
@@ -1,11 +1,11 @@
+use crate::error_popup::ErrorPopup;
+use crate::{ball::Ball, dial::DialReaction};
 use anyhow::Result;
-<<<<<<< HEAD
-
+pub use app::{AppState, DialsApp};
 use audio::AudioManager;
 use dial::{Dial, DialRange};
 use eframe::epaint::Vec2;
-=======
->>>>>>> 3d24f0af
+use gilrs::{Event, Gilrs};
 use lazy_static::lazy_static;
 use output::SessionOutput;
 use std::{
@@ -15,14 +15,6 @@
     time::{Duration, Instant},
 };
 
-pub use app::{AppState, DialsApp};
-pub use audio::AudioManager;
-pub use dial::{Dial, DialRange};
-
-use crate::error_popup::ErrorPopup;
-use crate::{ball::Ball, dial::DialReaction};
-use gilrs::{Event, Gilrs};
-
 mod app;
 mod ball;
 mod dial;
@@ -64,17 +56,6 @@
 
                 std::process::exit(1);
             }
-<<<<<<< HEAD
-        },
-        Err(_) => {
-            // Write out default config if none existed before
-            let config = config::Config::default();
-            let toml = toml::to_string(&config).unwrap();
-            std::fs::write(DEFAULT_INPUT_PATH, &toml)?;
-
-            config
-=======
->>>>>>> 3d24f0af
         }
     } else {
         // Write out default config if none existed before
@@ -156,14 +137,10 @@
 }
 
 /// Our program's actual internal model, as opposted to the "view" which is our UI
-<<<<<<< HEAD
-fn model(state: &Mutex<AppState>) {
+fn model(state: &Mutex<AppState>, audio: AudioManager) {
+    let mut last_update = Instant::now();
+
     let mut gilrs = Gilrs::new().unwrap();
-
-=======
-fn model(state: &Mutex<AppState>, audio: AudioManager) {
->>>>>>> 3d24f0af
-    let mut last_update = Instant::now();
 
     for (_id, gamepad) in gilrs.gamepads() {
         println!("{} is {:?} ", gamepad.name(), gamepad.power_info());
