use anyhow::Result;

use audio::AudioManager;
use dial::{Dial, DialRange};
use eframe::epaint::Vec2;
use lazy_static::lazy_static;
use output::SessionOutput;
use std::{
    collections::HashMap,
    sync::{Arc, Mutex},
    thread,
    time::{Duration, Instant},
};

<<<<<<< HEAD
=======
use app::{AppState, DialsApp};

use crate::error_popup::ErrorPopup;
>>>>>>> 49b2ba77
use crate::{ball::Ball, dial::DialReaction};
use app::{AppState, DialsApp};
use gilrs::{Event, Gilrs};

mod app;
mod ball;
mod dial;
mod dial_widget;
mod error_popup;
mod output;
mod tracking_widget;

pub mod audio;
pub mod config;

pub const DEFAULT_INPUT_PATH: &str = "./config.toml";
pub const DEFAULT_OUTPUT_PATH: &str = "./trial.csv";

lazy_static! {
    static ref STATE: Mutex<AppState> = Mutex::new(AppState::new());
}

pub fn run() -> Result<()> {
    let options = eframe::NativeOptions {
        transparent: true,
        vsync: true,
        maximized: true,
        ..eframe::NativeOptions::default()
    };

    let mut config = match std::fs::read_to_string(DEFAULT_INPUT_PATH) {
        Ok(toml) => match toml::from_str(&toml) {
            Ok(t) => t,
            Err(e) => {
                eprintln!("Failed to parse configuration file: {}", e);

                let popup = ErrorPopup::new(
                    "Configuration Error",
                    "Failed to parse configuration file",
                    format!("{}", e),
                );
                popup.show();

                std::process::exit(1);
            }
        },
        Err(_) => {
            // Write out default config if none existed before
            let config = config::Config::default();
            let toml = toml::to_string(&config)?;
            std::fs::write(DEFAULT_INPUT_PATH, &toml)?;

            config
        }
    };

    validate_config(&mut config);

    let audio = Arc::new(AudioManager::new()?);

    // Maps alarm names to alarm structs
    let alarms: HashMap<&str, &config::Alarm> =
        config.alarms.iter().map(|d| (d.name.as_str(), d)).collect();

    for alarm in alarms.values() {
        if let Err(e) = audio.preload_file(&alarm.audio_path) {
            eprintln!("failed to load audio file `{}`: {}", &alarm.audio_path, e);
            eprintln!("Does the file exist?");

            let message = format!("Failed to load {}\n{}", &alarm.audio_path, e);
            let popup = ErrorPopup::new("Audio Load Error", "Failed to load audio file", message);
            popup.show();

            std::process::exit(1);
        }
    }

    let dial_rows: Vec<_> = config
        .dial_rows
        .iter()
        .enumerate()
        .map(|(row_id, row)| {
            row.dials
                .iter()
                .enumerate()
                .map(|(id, dial)| {
                    let alarm = alarms[dial.alarm.as_str()];
                    Dial::new(
                        row_id,
                        id,
                        DialRange::new(dial.start, dial.end),
                        alarm,
                        Arc::clone(&audio),
                        dial.alarm_time,
                    )
                })
                .collect()
        })
        .collect();

    {
        let mut state = STATE.lock().unwrap();

<<<<<<< HEAD
        state.input_mode = config.input_mode;
        state.dials = dials;
=======
        state.dial_rows = dial_rows;
>>>>>>> 49b2ba77
        state.ball = Ball::new(
            config.ball.random_direction_change_time_min,
            config.ball.random_direction_change_time_max,
            config.ball.velocity_meter,
        );
        state.session_output = SessionOutput::new(
            config
                .output_data_path
                .clone()
                .unwrap_or_else(|| String::from(DEFAULT_OUTPUT_PATH)),
        );
    }

    thread::spawn(move || model(&STATE));

    eframe::run_native(
        "Dials App",
        options,
        Box::new(move |cc| Box::new(DialsApp::new(cc, &STATE))),
    );
}

/// Our program's actual internal model, as opposted to the "view" which is our UI
fn model(state: &Mutex<AppState>) {
    let mut gilrs = Gilrs::new().unwrap();

    let mut last_update = Instant::now();

<<<<<<< HEAD
    for (_id, gamepad) in gilrs.gamepads() {
        println!("{} is {:?} ", gamepad.name(), gamepad.power_info());
    }

    let mut joystick_input_axes = Vec2::default();
=======
    let total_num_alarms = {
        let state = state.lock().expect("This shouldn't fail silently");

        state.dial_rows.iter().map(|r| r.len()).sum()
    };
>>>>>>> 49b2ba77

    loop {
        thread::sleep(Duration::from_millis(2));

        let delta_time = last_update.elapsed().as_secs_f32();

        if let Ok(mut state) = state.lock() {
            let mut alarms = Vec::new();

            for row in state.dial_rows.iter_mut() {
                for dial in row.iter_mut() {
                    if let Some(alarm) = dial.update(delta_time) {
                        alarms.push(alarm);
                    }
                }
            }

            while let Some(Event { event, .. }) = gilrs.next_event() {
                if let gilrs::ev::EventType::AxisChanged(axis, amount, _) = event {
                    match axis {
                        gilrs::ev::Axis::LeftStickX => {
                            joystick_input_axes[0] = amount;
                        }
                        gilrs::ev::Axis::LeftStickY => {
                            joystick_input_axes[1] = amount;
                        }
                        _ => {}
                    }
                }
            }

            state.queued_alarms.extend(alarms);

            let input_axes = match state.input_mode {
                config::InputMode::Joystick => joystick_input_axes,
                config::InputMode::Keyboard => state.input_axes,
            };

            state.ball.update(input_axes, delta_time);

            if let Some(key) = state.pressed_key {
                if let Some(alarm) = state.queued_alarms.pop_front() {
                    let millis = alarm.time.elapsed().as_millis() as u32;

                    let reaction = DialReaction::new(
                        alarm.dial_id,
                        millis,
                        alarm.correct_key == key,
                        key,
                        state.ball.current_rms_error(),
                    );

                    state.dial_rows[alarm.row_id][alarm.dial_id].reset();

                    state.session_output.add_reaction(reaction);

                    state.num_alarms_done += 1;

                    if state.num_alarms_done == total_num_alarms {
                        state.session_output.write_to_file();
                        log::info!(
                            "wrote session output to file: {}",
                            state.session_output.output_path
                        );
                    }
                }

                state.pressed_key = None;
            }
        }

        last_update = Instant::now();
    }
}

/// Validates a config file, or exits the program with an error printed to the command line on how
/// to fix the validation
fn validate_config(config: &mut config::Config) {
    let alarm_names: Vec<_> = config.alarms.iter().map(|b| &b.name).collect();
    for row in &config.dial_rows {
        for dial in &row.dials {
            let alarm_name = &dial.alarm;
            if !alarm_names.contains(&alarm_name) {
                eprintln!("Alarm `{alarm_name}` is missing!");
                eprintln!("Available alarms are {alarm_names:?}");

                let message = format!(
                    "Alarm `{alarm_name}` is missing!\nAvailable alarms are: {alarm_names:?}"
                );
                let popup =
                    ErrorPopup::new("Configuration Error", "Invalid configuration", message);
                popup.show();

                std::process::exit(1);
            }
        }
    }
}<|MERGE_RESOLUTION|>--- conflicted
+++ resolved
@@ -12,14 +12,10 @@
     time::{Duration, Instant},
 };
 
-<<<<<<< HEAD
-=======
 use app::{AppState, DialsApp};
 
 use crate::error_popup::ErrorPopup;
->>>>>>> 49b2ba77
 use crate::{ball::Ball, dial::DialReaction};
-use app::{AppState, DialsApp};
 use gilrs::{Event, Gilrs};
 
 mod app;
@@ -121,12 +117,8 @@
     {
         let mut state = STATE.lock().unwrap();
 
-<<<<<<< HEAD
         state.input_mode = config.input_mode;
-        state.dials = dials;
-=======
         state.dial_rows = dial_rows;
->>>>>>> 49b2ba77
         state.ball = Ball::new(
             config.ball.random_direction_change_time_min,
             config.ball.random_direction_change_time_max,
@@ -155,19 +147,16 @@
 
     let mut last_update = Instant::now();
 
-<<<<<<< HEAD
     for (_id, gamepad) in gilrs.gamepads() {
         println!("{} is {:?} ", gamepad.name(), gamepad.power_info());
     }
 
     let mut joystick_input_axes = Vec2::default();
-=======
     let total_num_alarms = {
         let state = state.lock().expect("This shouldn't fail silently");
 
         state.dial_rows.iter().map(|r| r.len()).sum()
     };
->>>>>>> 49b2ba77
 
     loop {
         thread::sleep(Duration::from_millis(2));
