--- conflicted
+++ resolved
@@ -8,10 +8,7 @@
 glium = "0.31.0"
 glutin = "0.28.0"
 egui_glium = "0.17.0"
-<<<<<<< HEAD
-rand = "0.8.5"
-=======
+
 hound = "3.4"
 rodio = "0.15.0"
 serde = { version = "1.0", features = ["derive"] }
->>>>>>> bcba06be
